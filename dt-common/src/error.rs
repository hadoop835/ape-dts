use thiserror::Error;

#[derive(Error, Debug)]
pub enum Error {
    #[error("config error: {0}")]
    ConfigError(String),

    #[error("extractor error: {0}")]
    ExtractorError(String),

    #[error("sinker error: {0}")]
    SinkerError(String),

    #[error("heartbeat error: {0}")]
    HearbeatError(String),

    #[error("pull mysql binlog error: {0}")]
    BinlogError(#[from] mysql_binlog_connector_rust::binlog_error::BinlogError),

    #[error("sqlx error: {0}")]
    SqlxError(#[from] sqlx::Error),

    #[error("unexpected error: {0}")]
    Unexpected(String),

    #[error("parse redis rdb error: {0}")]
    RedisRdbError(String),

    #[error("metadata error: {0}")]
    MetadataError(String),

    #[error("io error: {0}")]
    IoError(#[from] std::io::Error),

    #[error("yaml error: {0}")]
    YamlError(#[from] serde_yaml::Error),

    #[error("from utf8 error: {0}")]
    FromUtf8Error(#[from] std::string::FromUtf8Error),

    #[error("mongodb error: {0}")]
    MongodbError(#[from] mongodb::error::Error),

    #[error("struct error: {0}")]
    StructError(String),

    #[error("precheck error: {0}")]
    PreCheckError(String),

    #[error("kafka error: {0}")]
    KafkaError(#[from] kafka::Error),

<<<<<<< HEAD
    #[error("udf error: {0}")]
    UdfError(String),
=======
    #[error("avro encode error: {0}")]
    AvroEncodeError(#[from] apache_avro::Error),

    #[error("enum parse error: {0}")]
    EnumParseError(#[from] strum::ParseError),
>>>>>>> 5617cd49
}<|MERGE_RESOLUTION|>--- conflicted
+++ resolved
@@ -50,14 +50,11 @@
     #[error("kafka error: {0}")]
     KafkaError(#[from] kafka::Error),
 
-<<<<<<< HEAD
     #[error("udf error: {0}")]
     UdfError(String),
-=======
     #[error("avro encode error: {0}")]
     AvroEncodeError(#[from] apache_avro::Error),
 
     #[error("enum parse error: {0}")]
     EnumParseError(#[from] strum::ParseError),
->>>>>>> 5617cd49
 }