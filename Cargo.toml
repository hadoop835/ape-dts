[workspace]

members = [
    "dt-common",
    "dt-meta",
    "dt-precheck",
    "dt-connector",
    "dt-parallelizer",
    "dt-pipeline",
    "dt-task",
    "dt-main",
    "dt-tests"
]

exclude = [
    "./plugins/mysql-binlog-connector-rust"
]

[workspace.dependencies]
sqlx = {version = "0.6.2", features = ["runtime-async-std-rustls", "mysql", "postgres", "decimal", "bigdecimal", "ipnetwork", "mac_address", "bit-vec", "time", "chrono", "json", "uuid"]}
futures = "0.3.25"
mysql-binlog-connector-rust = { path = "./plugins/mysql-binlog-connector-rust" }
serde = {version = "1", features = ["derive"]}
serde_json = "1.0.87"
chrono = "0.4.23"
byteorder = "1.4.3"
concurrent-queue = "2.0.0"
url = "2.3.1"
serde_yaml = "0.9.16"
log = "0.4.17"
log4rs = "1.2.0"
serial_test = "2.0.0"
async-trait = "0.1.64"
async-recursion = "1.0.2"
tokio-postgres = {git = "https://github.com/petrosagg/rust-postgres"}
postgres-protocol = {git = "https://github.com/petrosagg/rust-postgres"}
postgres-types= {git = "https://github.com/petrosagg/rust-postgres"}
tokio = { version = "1.25.0", features = ["full"] }
bytes = "1.0"
configparser = "3.0.2"
async-mutex = "1.4.0"
project-root = "0.2.2"
strum = { version = "0.25.0", features = ["derive"] }
regex = "1.5.4"
rdkafka = {version = "0.34.0", features = ["libz-static"] }
kafka = "0.10.0"
reqwest = "0.11.16"
rusoto_core = "0.48.0"
rusoto_sqs = "0.48.0"
rusoto_s3 = "0.48.0"
rusoto_credential = "0.48.0"
uuid = { version = "1.3.1", features = ["v4"] }
nom = "7.1.3"
mongodb = { version = "2.5.0" }
dotenv = "0.15.0"
redis =  { version = "0.23.1", features = ["tokio-comp"] } 
thiserror = "1.0.44"
async-std = "1.12.0"
<<<<<<< HEAD
wasmer = "4.2.2"
wasmer-wasix = "0.15.0"
=======
apache-avro =  { version = "0.16.0", features = ["derive"]}
>>>>>>> 5617cd49
<|MERGE_RESOLUTION|>--- conflicted
+++ resolved
@@ -56,9 +56,6 @@
 redis =  { version = "0.23.1", features = ["tokio-comp"] } 
 thiserror = "1.0.44"
 async-std = "1.12.0"
-<<<<<<< HEAD
 wasmer = "4.2.2"
 wasmer-wasix = "0.15.0"
-=======
-apache-avro =  { version = "0.16.0", features = ["derive"]}
->>>>>>> 5617cd49
+apache-avro =  { version = "0.16.0", features = ["derive"]}