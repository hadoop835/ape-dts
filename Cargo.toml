[workspace]

members = [
    "dt-common",
    "dt-meta",
    "dt-precheck",
    "dt-connector",
    "dt-parallelizer",
    "dt-pipeline",
    "dt-task",
    "dt-main",
    "dt-tests"
]

exclude = [
    "./plugins/mysql-binlog-connector-rust"
]

[workspace.dependencies]
sqlx = {version = "0.6.2", features = ["runtime-async-std-rustls", "mysql", "postgres", "decimal", "bigdecimal", "ipnetwork", "mac_address", "bit-vec", "time", "chrono", "json", "uuid"]}
futures = "0.3.25"
mysql-binlog-connector-rust = { path = "./plugins/mysql-binlog-connector-rust" }
serde = {version = "1", features = ["derive"]}
serde_json = "1.0.87"
chrono = "0.4.23"
byteorder = "1.4.3"
concurrent-queue = "2.0.0"
url = "2.3.1"
serde_yaml = "0.9.16"
log = "0.4.17"
log4rs = "1.2.0"
serial_test = "2.0.0"
async-trait = "0.1.64"
async-recursion = "1.0.2"
tokio-postgres = {git = "https://github.com/petrosagg/rust-postgres"}
postgres-protocol = {git = "https://github.com/petrosagg/rust-postgres"}
postgres-types= {git = "https://github.com/petrosagg/rust-postgres"}
tokio = { version = "1.25.0", features = ["full"] }
bytes = "1.0"
configparser = "3.0.2"
async-mutex = "1.4.0"
project-root = "0.2.2"
strum = { version = "0.25.0", features = ["derive"] }
regex = "1.5.4"
<<<<<<< HEAD
rdkafka = "0.34.0"
kafka = "0.10.0"
=======
rdkafka = {version = "0.34.0", features = ["libz-static"] }
# rdkafka = "0.34.0"
kafka = "0.9.0"
>>>>>>> e21d2349
reqwest = "0.11.16"
rusoto_core = "0.48.0"
rusoto_sqs = "0.48.0"
rusoto_s3 = "0.48.0"
rusoto_credential = "0.48.0"
uuid = { version = "1.3.1", features = ["v4"] }
nom = "7.1.3"
mongodb = { version = "2.5.0" }
dotenv = "0.15.0"
redis =  { version = "0.23.1", features = ["tokio-comp"] } 
thiserror = "1.0.44"
async-std = "1.12.0"
apache-avro =  { version = "0.16.0", features = ["derive"]}<|MERGE_RESOLUTION|>--- conflicted
+++ resolved
@@ -42,14 +42,8 @@
 project-root = "0.2.2"
 strum = { version = "0.25.0", features = ["derive"] }
 regex = "1.5.4"
-<<<<<<< HEAD
-rdkafka = "0.34.0"
+rdkafka = {version = "0.34.0", features = ["libz-static"] }
 kafka = "0.10.0"
-=======
-rdkafka = {version = "0.34.0", features = ["libz-static"] }
-# rdkafka = "0.34.0"
-kafka = "0.9.0"
->>>>>>> e21d2349
 reqwest = "0.11.16"
 rusoto_core = "0.48.0"
 rusoto_sqs = "0.48.0"
