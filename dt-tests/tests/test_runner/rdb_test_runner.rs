use std::collections::HashSet;

use dt_common::{
    config::{
        config_enums::DbType, config_token_parser::ConfigTokenParser,
        extractor_config::ExtractorConfig, sinker_config::SinkerConfig, task_config::TaskConfig,
    },
    error::Error,
    utils::{sql_util::SqlUtil, time_util::TimeUtil},
};
use dt_connector::rdb_query_builder::RdbQueryBuilder;
use dt_meta::{
    ddl_type::DdlType, mysql::mysql_meta_manager::MysqlMetaManager,
    pg::pg_meta_manager::PgMetaManager, sql_parser::ddl_parser::DdlParser,
};
use dt_task::{extractor_util::ExtractorUtil, task_util::TaskUtil};
use futures::TryStreamExt;
use sqlx::{MySql, Pool, Postgres, Row};

use crate::test_config_util::TestConfigUtil;

use super::base_test_runner::BaseTestRunner;

pub struct RdbTestRunner {
    pub base: BaseTestRunner,
    pub src_conn_pool_mysql: Option<Pool<MySql>>,
    pub dst_conn_pool_mysql: Option<Pool<MySql>>,
    pub src_conn_pool_pg: Option<Pool<Postgres>>,
    pub dst_conn_pool_pg: Option<Pool<Postgres>>,
}

pub const SRC: &str = "src";
pub const DST: &str = "dst";
pub const PUBLIC: &str = "public";

#[allow(dead_code)]
impl RdbTestRunner {
    pub async fn new(relative_test_dir: &str) -> Result<Self, Error> {
        Self::new_internal(relative_test_dir, TestConfigUtil::OVERRIDE_WHOLE, "").await
    }

    pub async fn new_internal(
        relative_test_dir: &str,
        config_override_police: &str,
        config_tmp_relative_dir: &str,
    ) -> Result<Self, Error> {
        let base = BaseTestRunner::new_internal(
            relative_test_dir,
            config_override_police,
            config_tmp_relative_dir,
        )
        .await
        .unwrap();

        // prepare conn pools
        let mut src_conn_pool_mysql = None;
        let mut dst_conn_pool_mysql = None;
        let mut src_conn_pool_pg = None;
        let mut dst_conn_pool_pg = None;

        let (src_db_type, src_url, dst_db_type, dst_url) = Self::parse_conn_info(&base);
        if src_db_type == DbType::Mysql {
            src_conn_pool_mysql = Some(TaskUtil::create_mysql_conn_pool(&src_url, 1, false).await?);
        } else {
            src_conn_pool_pg = Some(TaskUtil::create_pg_conn_pool(&src_url, 1, false).await?);
        }

        if dst_db_type == DbType::Mysql {
            dst_conn_pool_mysql = Some(TaskUtil::create_mysql_conn_pool(&dst_url, 1, false).await?);
        } else {
            dst_conn_pool_pg = Some(TaskUtil::create_pg_conn_pool(&dst_url, 1, false).await?);
        }

        Ok(Self {
            src_conn_pool_mysql,
            dst_conn_pool_mysql,
            src_conn_pool_pg,
            dst_conn_pool_pg,
            base,
        })
    }

    fn parse_conn_info(base: &BaseTestRunner) -> (DbType, String, DbType, String) {
        let mut src_db_type = DbType::Mysql;
        let mut src_url = String::new();
        let mut dst_db_type = DbType::Mysql;
        let mut dst_url = String::new();

        let config = TaskConfig::new(&base.task_config_file);
        match config.extractor {
            ExtractorConfig::MysqlCdc { url, .. }
            | ExtractorConfig::MysqlSnapshot { url, .. }
            | ExtractorConfig::MysqlCheck { url, .. }
            | ExtractorConfig::MysqlStruct { url, .. } => {
                src_url = url.clone();
            }

            ExtractorConfig::PgCdc { url, .. }
            | ExtractorConfig::PgSnapshot { url, .. }
            | ExtractorConfig::PgCheck { url, .. }
            | ExtractorConfig::PgStruct { url, .. } => {
                src_db_type = DbType::Pg;
                src_url = url.clone();
            }

            _ => {}
        }

        match config.sinker {
            SinkerConfig::Mysql { url, .. }
            | SinkerConfig::MysqlCheck { url, .. }
            | SinkerConfig::MysqlStruct { url, .. } => {
                dst_url = url.clone();
            }

            SinkerConfig::Pg { url, .. }
            | SinkerConfig::PgCheck { url, .. }
            | SinkerConfig::PgStruct { url, .. } => {
                dst_db_type = DbType::Pg;
                dst_url = url.clone();
            }

            _ => {}
        }

        (src_db_type, src_url, dst_db_type, dst_url)
    }

    pub async fn run_snapshot_test(&self, compare_data: bool) -> Result<(), Error> {
        // prepare src and dst tables
        self.execute_test_ddl_sqls().await?;
        self.execute_test_dml_sqls().await?;

        // start task
        self.base.start_task().await?;

        // compare data
        let db_tbs = self.get_compare_db_tbs().await?;
        if compare_data {
            assert!(
                self.compare_data_for_tbs(&db_tbs.clone(), &db_tbs.clone())
                    .await?
            )
        }
        Ok(())
    }

    pub async fn run_ddl_test(&self, start_millis: u64, parse_millis: u64) -> Result<(), Error> {
        self.execute_test_ddl_sqls().await?;
        let task = self.base.spawn_task().await?;
        TimeUtil::sleep_millis(start_millis).await;

        self.execute_src_sqls(&self.base.src_dml_sqls).await?;
        TimeUtil::sleep_millis(parse_millis).await;

        let db_tbs = self.get_compare_db_tbs().await?;
        assert!(
            self.compare_data_for_tbs(&db_tbs.clone(), &db_tbs.clone())
                .await?
        );
        self.base.wait_task_finish(&task).await
    }

    pub async fn run_cdc_test(&self, start_millis: u64, parse_millis: u64) -> Result<(), Error> {
        // prepare src and dst tables
        self.execute_test_ddl_sqls().await?;

        // start task
        let task = self.base.spawn_task().await?;
        TimeUtil::sleep_millis(start_millis).await;

        self.execute_test_sqls_and_compare(parse_millis).await?;

        self.base.wait_task_finish(&task).await
    }

    pub async fn execute_test_sqls_and_compare(&self, parse_millis: u64) -> Result<(), Error> {
        // load dml sqls
        let mut src_insert_sqls = Vec::new();
        let mut src_update_sqls = Vec::new();
        let mut src_delete_sqls = Vec::new();

        for sql in self.base.src_dml_sqls.iter() {
            if sql.to_lowercase().starts_with("insert") {
                src_insert_sqls.push(sql.clone());
            } else if sql.to_lowercase().starts_with("update") {
                src_update_sqls.push(sql.clone());
            } else {
                src_delete_sqls.push(sql.clone());
            }
        }

        // insert src data
        self.execute_src_sqls(&src_insert_sqls).await?;
        TimeUtil::sleep_millis(parse_millis).await;

        let db_tbs = self.get_compare_db_tbs().await?;
        let src_db_tbs = db_tbs.clone();
        let dst_db_tbs = db_tbs.clone();
        assert!(self.compare_data_for_tbs(&src_db_tbs, &dst_db_tbs).await?);

        // update src data
        self.execute_src_sqls(&src_update_sqls).await?;
        if !src_update_sqls.is_empty() {
            TimeUtil::sleep_millis(parse_millis).await;
        }
        assert!(self.compare_data_for_tbs(&src_db_tbs, &dst_db_tbs).await?);

        // delete src data
        self.execute_src_sqls(&src_delete_sqls).await?;
<<<<<<< HEAD
        TimeUtil::sleep_millis(parse_millis).await;
        assert!(
            self.compare_data_for_tbs(&src_tbs, &dst_tbs, &cols_list)
                .await?
        );

        BaseTestRunner::wait_task_finish(&task).await
    }

    pub async fn initialization_ddl(&self) -> Result<(), Error> {
        // prepare src and dst tables
        self.execute_test_ddl_sqls().await?;

        Ok(())
    }

    pub async fn initialization_data(&self) -> Result<(), Error> {
        let mut src_insert_sqls = Vec::new();
        let mut src_update_sqls = Vec::new();
        let mut src_delete_sqls = Vec::new();

        for sql in self.base.src_dml_sqls.iter() {
            if sql.to_lowercase().starts_with("insert") {
                src_insert_sqls.push(sql.clone());
            } else if sql.to_lowercase().starts_with("update") {
                src_update_sqls.push(sql.clone());
            } else {
                src_delete_sqls.push(sql.clone());
            }
        }

        // insert src data
        self.execute_src_sqls(&src_insert_sqls).await?;

        // update src data
        self.execute_src_sqls(&src_update_sqls).await?;

        // delete src data
        self.execute_src_sqls(&src_delete_sqls).await?;

        Ok(())
    }

    pub async fn run_cycle_cdc_data_check(
        &self,
        transaction_table_full_name: String,
        expect_num: Option<u8>,
    ) -> Result<(), Error> {
        let (src_tbs, dst_tbs, cols_list) = Self::parse_ddl_with_cycle(
            &self.base.src_ddl_sqls,
            transaction_table_full_name.to_owned(),
        )
        .unwrap();

        let dml_count = match expect_num {
            Some(num) => num,
            None => self.base.src_dml_sqls.len() as u8,
        };

        assert!(
            self.compare_data_for_tbs(&src_tbs, &dst_tbs, &cols_list)
                .await?
        );

        self.check_transaction_table_data(
            DST,
            transaction_table_full_name.as_str(),
            0,
            dml_count as u8,
        )
        .await?;

=======
        if !src_delete_sqls.is_empty() {
            TimeUtil::sleep_millis(parse_millis).await;
        }
        assert!(self.compare_data_for_tbs(&src_db_tbs, &dst_db_tbs).await?);
>>>>>>> abc133b9
        Ok(())
    }

    pub async fn run_cdc_test_with_different_configs(
        &self,
        start_millis: u64,
        parse_millis: u64,
    ) -> Result<(), Error> {
        let configs = TestConfigUtil::get_default_configs();
        for config in configs {
            TestConfigUtil::update_task_config(
                &self.base.task_config_file,
                &self.base.task_config_file,
                &config,
            );
            println!("----------------------------------------");
            println!("running cdc test with config: {:?}", config);
            self.run_cdc_test(start_millis, parse_millis).await.unwrap();
        }
        Ok(())
    }

    pub async fn run_foxlake_test(
        &self,
        start_millis: u64,
        parse_millis: u64,
    ) -> Result<(), Error> {
        // execute src ddl sqls
        self.execute_test_ddl_sqls().await?;

        let task = self.base.spawn_task().await?;
        TimeUtil::sleep_millis(start_millis).await;

        // execute src dml sqls
        self.execute_src_sqls(&self.base.src_dml_sqls).await?;
        TimeUtil::sleep_millis(parse_millis).await;

        BaseTestRunner::wait_task_finish(&task).await
    }

    pub async fn execute_test_dml_sqls(&self) -> Result<(), Error> {
        self.execute_src_sqls(&self.base.src_dml_sqls).await?;
        self.execute_dst_sqls(&self.base.dst_dml_sqls).await
    }

    pub async fn execute_test_ddl_sqls(&self) -> Result<(), Error> {
        self.execute_src_sqls(&self.base.src_ddl_sqls).await?;
        self.execute_dst_sqls(&self.base.dst_ddl_sqls).await
    }

    pub async fn execute_clean_sqls(&self) -> Result<(), Error> {
        if TestConfigUtil::should_do_clean_or_not() {
            self.execute_src_sqls(&self.base.src_clean_sqls).await?;
            self.execute_dst_sqls(&self.base.dst_clean_sqls).await
        } else {
            Ok(())
        }
    }

    pub async fn execute_src_sqls(&self, sqls: &Vec<String>) -> Result<(), Error> {
        if let Some(pool) = &self.src_conn_pool_mysql {
            Self::execute_sqls_mysql(sqls, pool).await?;
        }
        if let Some(pool) = &self.src_conn_pool_pg {
            Self::execute_sqls_pg(sqls, pool).await?;
        }
        Ok(())
    }

    async fn execute_dst_sqls(&self, sqls: &Vec<String>) -> Result<(), Error> {
        if let Some(pool) = &self.dst_conn_pool_mysql {
            Self::execute_sqls_mysql(sqls, pool).await?;
        }
        if let Some(pool) = &self.dst_conn_pool_pg {
            Self::execute_sqls_pg(sqls, pool).await?;
        }
        Ok(())
    }

    pub async fn compare_data_for_tbs(
        &self,
        src_db_tbs: &Vec<(String, String)>,
        dst_db_tbs: &Vec<(String, String)>,
    ) -> Result<bool, Error> {
        let filtered_tbs_file = format!("{}/filtered_tbs.txt", &self.base.test_dir);
        let filtered_tbs = if BaseTestRunner::check_file_exists(&filtered_tbs_file) {
            BaseTestRunner::load_file(&filtered_tbs_file)
        } else {
            Vec::new()
        };

        for i in 0..src_db_tbs.len() {
            if filtered_tbs.contains(&format!("{}.{}", &src_db_tbs[i].0, &src_db_tbs[i].1)) {
                let dst_data = self.fetch_data(&dst_db_tbs[i], DST).await?;
                if dst_data.len() > 0 {
                    return Ok(false);
                }
            } else {
                if !self.compare_tb_data(&src_db_tbs[i], &dst_db_tbs[i]).await? {
                    return Ok(false);
                }
            }
        }
        Ok(true)
    }

    async fn compare_tb_data(
        &self,
        src_db_tb: &(String, String),
        dst_db_tb: &(String, String),
    ) -> Result<bool, Error> {
        let src_data = self.fetch_data(src_db_tb, SRC).await?;
        let dst_data = self.fetch_data(dst_db_tb, DST).await?;
        println!(
            "comparing row data for src_tb: {:?}, src_data count: {}",
            src_db_tb,
            src_data.len()
        );

        let cols = self.get_tb_cols(src_db_tb).await?;
        if !Self::compare_row_data(&cols, &src_data, &dst_data) {
            println!(
                "compare tb data failed, src_tb: {:?}, dst_tb: {:?}",
                src_db_tb, dst_db_tb,
            );
            return Ok(false);
        }
        Ok(true)
    }

    fn compare_row_data(
        cols: &Vec<String>,
        src_data: &Vec<Vec<Option<Vec<u8>>>>,
        dst_data: &Vec<Vec<Option<Vec<u8>>>>,
    ) -> bool {
        assert_eq!(src_data.len(), dst_data.len());
        for i in 0..src_data.len() {
            let src_row_data = &src_data[i];
            let dst_row_data = &dst_data[i];

            for j in 0..src_row_data.len() {
                let src_col_value = &src_row_data[j];
                let dst_col_value = &dst_row_data[j];
                if src_col_value != dst_col_value {
                    println!(
                        "row index: {}, col: {}, src_col_value: {:?}, dst_col_value: {:?}",
                        i, cols[j], src_col_value, dst_col_value
                    );
                    return false;
                }
            }
        }
        true
    }

    pub async fn check_transaction_table_data(
        &self,
        from: &str,
        full_tb_name: &str,
        col_order: u8,
        expect_num: u8,
    ) -> Result<bool, Error> {
        let result = self.fetch_data(full_tb_name, from).await?;

        assert!(result.len() == 1);
        let row_data = result.get(0).unwrap();
        assert!(row_data.len() >= col_order as usize);
        let col_datas = row_data
            .get(col_order as usize)
            .unwrap()
            .to_owned()
            .unwrap();

        assert_eq!(col_datas.get(0).unwrap().clone(), expect_num);

        Ok(true)
    }

    pub async fn fetch_data(
        &self,
        db_tb: &(String, String),
        from: &str,
    ) -> Result<Vec<Vec<Option<Vec<u8>>>>, Error> {
        let conn_pool_mysql = if from == SRC {
            &self.src_conn_pool_mysql
        } else {
            &self.dst_conn_pool_mysql
        };

        let conn_pool_pg = if from == SRC {
            &self.src_conn_pool_pg
        } else {
            &self.dst_conn_pool_pg
        };

        let data = if let Some(pool) = conn_pool_mysql {
            self.fetch_data_mysql(db_tb, pool).await?
        } else if let Some(pool) = conn_pool_pg {
            self.fetch_data_pg(db_tb, pool).await?
        } else {
            Vec::new()
        };
        Ok(data)
    }

    pub fn parse_full_tb_name(full_tb_name: &str, db_type: &DbType) -> (String, String) {
        let escape_pairs = SqlUtil::get_escape_pairs(&db_type);
        let tokens = ConfigTokenParser::parse(full_tb_name, &vec!['.'], &escape_pairs);
        let (db, tb) = if tokens.len() > 1 {
            (tokens[0].to_string(), tokens[1].to_string())
        } else {
            ("".to_string(), full_tb_name.to_string())
        };

        (
            SqlUtil::unescape(&db, &escape_pairs[0]),
            SqlUtil::unescape(&tb, &escape_pairs[0]),
        )
    }

    async fn fetch_data_mysql(
        &self,
        db_tb: &(String, String),
        conn_pool: &Pool<MySql>,
    ) -> Result<Vec<Vec<Option<Vec<u8>>>>, Error> {
        let cols = self.get_tb_cols(db_tb).await?;
        let sql = format!(
            "SELECT * FROM `{}`.`{}` ORDER BY `{}`",
            &db_tb.0, &db_tb.1, &cols[0],
        );
        let query = sqlx::query(&sql);
        let mut rows = query.fetch(conn_pool);

        let mut result = Vec::new();
        while let Some(row) = rows.try_next().await.unwrap() {
            let mut row_values = Vec::new();
            for col in cols.iter() {
                let value: Option<Vec<u8>> = row.get_unchecked(col.as_str());
                row_values.push(value);
            }
            result.push(row_values);
        }

        Ok(result)
    }

    async fn fetch_data_pg(
        &self,
        db_tb: &(String, String),
        conn_pool: &Pool<Postgres>,
    ) -> Result<Vec<Vec<Option<Vec<u8>>>>, Error> {
        let mut meta_manager = PgMetaManager::new(conn_pool.clone()).init().await?;
        let tb_meta = meta_manager.get_tb_meta(&db_tb.0, &db_tb.1).await?;
        let query_builder = RdbQueryBuilder::new_for_pg(&tb_meta);

        let cols = self.get_tb_cols(&db_tb).await?;
        let cols_str = query_builder.build_extract_cols_str().unwrap();
        let sql = format!(
            r#"SELECT {} FROM "{}"."{}" ORDER BY "{}" ASC"#,
            cols_str, &db_tb.0, &db_tb.1, &cols[0],
        );
        let query = sqlx::query(&sql);
        let mut rows = query.fetch(conn_pool);

        let mut result = Vec::new();
        while let Some(row) = rows.try_next().await.unwrap() {
            let mut row_values = Vec::new();
            for col in cols.iter() {
                let value: Option<Vec<u8>> = row.get_unchecked(col.as_str());
                row_values.push(value);
            }
            result.push(row_values);
        }

        Ok(result)
    }

    async fn execute_sqls_mysql(sqls: &Vec<String>, conn_pool: &Pool<MySql>) -> Result<(), Error> {
        for sql in sqls {
            println!("executing sql: {}", sql);
            let query = sqlx::query(sql);
            query.execute(conn_pool).await.unwrap();
        }
        Ok(())
    }

    async fn execute_sqls_pg(sqls: &Vec<String>, conn_pool: &Pool<Postgres>) -> Result<(), Error> {
        for sql in sqls.iter() {
            println!("executing sql: {}", sql);
            let query = sqlx::query(sql);
            query.execute(conn_pool).await.unwrap();
        }
        Ok(())
    }

    /// get compare dbs from src_ddl_sqls
    async fn get_compare_dbs(&self, url: &str, db_type: &DbType) -> Result<HashSet<String>, Error> {
        let all_dbs = ExtractorUtil::list_dbs(url, db_type).await?;
        let mut dbs = HashSet::new();
        for sql in self.base.src_ddl_sqls.iter() {
            if !sql.to_lowercase().contains("database") {
                continue;
            }
            let ddl = DdlParser::parse(sql).unwrap();
            if ddl.0 == DdlType::DropDatabase || ddl.0 == DdlType::CreateDatabase {
                let db = ddl.1.unwrap();
                // db may be dropped in test sql (ddl test)
                if all_dbs.contains(&db) {
                    dbs.insert(db);
                }
            }
        }
        Ok(dbs)
    }

<<<<<<< HEAD
    fn parse_ddl_with_cycle(
        src_ddl_sqls: &Vec<String>,
        transaction_table_full_name: String,
    ) -> Result<(Vec<String>, Vec<String>, Vec<Vec<String>>), Error> {
        let mut src_tbs = Vec::new();
        let mut cols_list = Vec::new();
        let transaction_db = transaction_table_full_name
            .split('.')
            .collect::<Vec<&str>>()
            .get(0)
            .unwrap()
            .clone();

        for sql in src_ddl_sqls {
            let new_sql = sql
                .to_lowercase()
                .replace("create table if not exists", "create table");
            if new_sql.to_lowercase().contains("create table") {
                let (tb, cols) = Self::parse_create_table(&new_sql).unwrap();
                if tb.starts_with(format!("{}.", transaction_db).as_str()) {
                    continue;
                }
                src_tbs.push(tb);
                cols_list.push(cols);
            }
        }
        let dst_tbs = src_tbs.clone();

        Ok((src_tbs, dst_tbs, cols_list))
    }

    fn parse_create_table(sql: &str) -> Result<(String, Vec<String>), Error> {
        // since both (sqlparser = "0.30.0", sql-parse = "0.11.0") have bugs in parsing create table sql,
        // we take a simple workaround to get table name and column names.

        // CREATE TABLE bitbin_table (pk SERIAL, bvunlimited1 BIT VARYING, p GEOMETRY(POINT,3187), PRIMARY KEY(pk));
        let mut tokens = Vec::new();
        let mut token = String::new();
        let mut brakets = 0;

        for b in sql.as_bytes() {
            let c = char::from(*b);
            if c == ' ' || c == '(' || c == ')' || c == ',' {
                if !token.is_empty() {
                    tokens.push(token.clone());
                    token.clear();
=======
    /// get compare tbs
    pub async fn get_compare_db_tbs(&self) -> Result<Vec<(String, String)>, Error> {
        let mut db_tbs = vec![];
        let (src_db_type, src_url, _, _) = Self::parse_conn_info(&self.base);

        if src_db_type == DbType::Mysql {
            let dbs = self.get_compare_dbs(&src_url, &src_db_type).await?;
            for db in dbs.iter() {
                let tbs = ExtractorUtil::list_tbs(&src_url, db, &src_db_type).await?;
                for tb in tbs.iter() {
                    db_tbs.push((db.to_string(), tb.to_string()));
>>>>>>> abc133b9
                }
            }
        } else {
            for sql in self.base.src_ddl_sqls.iter() {
                if !sql.to_lowercase().contains("table") {
                    continue;
                }
                let ddl = DdlParser::parse(sql).unwrap();
                if ddl.0 == DdlType::CreateTable {
                    let db = if let Some(db) = ddl.1 {
                        db
                    } else {
                        PUBLIC.to_string()
                    };
                    let tb = ddl.2.unwrap();
                    db_tbs.push((db, tb));
                }
            }
        }
        Ok(db_tbs)
    }

    async fn get_tb_cols(&self, db_tb: &(String, String)) -> Result<Vec<String>, Error> {
        let cols = if let Some(conn_pool) = &self.src_conn_pool_mysql {
            let mut meta_manager = MysqlMetaManager::new(conn_pool.clone()).init().await?;
            let tb_meta = meta_manager.get_tb_meta(&db_tb.0, &db_tb.1).await?;
            tb_meta.basic.cols.clone()
        } else if let Some(conn_pool) = &self.src_conn_pool_pg {
            let mut meta_manager = PgMetaManager::new(conn_pool.clone()).init().await?;
            let tb_meta = meta_manager.get_tb_meta(&db_tb.0, &db_tb.1).await?;
            tb_meta.basic.cols.clone()
        } else {
            vec![]
        };
        Ok(cols)
    }
}<|MERGE_RESOLUTION|>--- conflicted
+++ resolved
@@ -208,14 +208,11 @@
 
         // delete src data
         self.execute_src_sqls(&src_delete_sqls).await?;
-<<<<<<< HEAD
-        TimeUtil::sleep_millis(parse_millis).await;
-        assert!(
-            self.compare_data_for_tbs(&src_tbs, &dst_tbs, &cols_list)
-                .await?
-        );
-
-        BaseTestRunner::wait_task_finish(&task).await
+        if !src_delete_sqls.is_empty() {
+            TimeUtil::sleep_millis(parse_millis).await;
+        }
+        assert!(self.compare_data_for_tbs(&src_db_tbs, &dst_db_tbs).await?);
+        Ok(())
     }
 
     pub async fn initialization_ddl(&self) -> Result<(), Error> {
@@ -254,22 +251,23 @@
 
     pub async fn run_cycle_cdc_data_check(
         &self,
+        transaction_database: String,
         transaction_table_full_name: String,
         expect_num: Option<u8>,
     ) -> Result<(), Error> {
-        let (src_tbs, dst_tbs, cols_list) = Self::parse_ddl_with_cycle(
-            &self.base.src_ddl_sqls,
-            transaction_table_full_name.to_owned(),
-        )
-        .unwrap();
-
         let dml_count = match expect_num {
             Some(num) => num,
             None => self.base.src_dml_sqls.len() as u8,
         };
 
+        let db_tbs = self.get_compare_db_tbs_from_sqls()?;
+        let db_tbs_without_transaction: Vec<(String, String)> = db_tbs
+            .iter()
+            .filter(|s| !transaction_database.eq(s.0.as_str()))
+            .map(|s| (s.0.clone(), s.1.clone()))
+            .collect();
         assert!(
-            self.compare_data_for_tbs(&src_tbs, &dst_tbs, &cols_list)
+            self.compare_data_for_tbs(&db_tbs_without_transaction, &db_tbs_without_transaction)
                 .await?
         );
 
@@ -281,12 +279,6 @@
         )
         .await?;
 
-=======
-        if !src_delete_sqls.is_empty() {
-            TimeUtil::sleep_millis(parse_millis).await;
-        }
-        assert!(self.compare_data_for_tbs(&src_db_tbs, &dst_db_tbs).await?);
->>>>>>> abc133b9
         Ok(())
     }
 
@@ -324,7 +316,7 @@
         self.execute_src_sqls(&self.base.src_dml_sqls).await?;
         TimeUtil::sleep_millis(parse_millis).await;
 
-        BaseTestRunner::wait_task_finish(&task).await
+        self.base.wait_task_finish(&task).await
     }
 
     pub async fn execute_test_dml_sqls(&self) -> Result<(), Error> {
@@ -449,7 +441,12 @@
         col_order: u8,
         expect_num: u8,
     ) -> Result<bool, Error> {
-        let result = self.fetch_data(full_tb_name, from).await?;
+        let db_tb: Vec<&str> = full_tb_name.split(".").collect();
+        assert_eq!(db_tb.len(), 2);
+
+        let result = self
+            .fetch_data(&(db_tb[0].to_string(), db_tb[1].to_string()), from)
+            .await?;
 
         assert!(result.len() == 1);
         let row_data = result.get(0).unwrap();
@@ -483,9 +480,9 @@
         };
 
         let data = if let Some(pool) = conn_pool_mysql {
-            self.fetch_data_mysql(db_tb, pool).await?
+            self.fetch_data_mysql(db_tb, pool, from).await?
         } else if let Some(pool) = conn_pool_pg {
-            self.fetch_data_pg(db_tb, pool).await?
+            self.fetch_data_pg(db_tb, pool, from).await?
         } else {
             Vec::new()
         };
@@ -511,8 +508,9 @@
         &self,
         db_tb: &(String, String),
         conn_pool: &Pool<MySql>,
+        from: &str,
     ) -> Result<Vec<Vec<Option<Vec<u8>>>>, Error> {
-        let cols = self.get_tb_cols(db_tb).await?;
+        let cols = self.get_tb_cols_with_direction(db_tb, Some(from)).await?;
         let sql = format!(
             "SELECT * FROM `{}`.`{}` ORDER BY `{}`",
             &db_tb.0, &db_tb.1, &cols[0],
@@ -537,12 +535,13 @@
         &self,
         db_tb: &(String, String),
         conn_pool: &Pool<Postgres>,
+        from: &str,
     ) -> Result<Vec<Vec<Option<Vec<u8>>>>, Error> {
         let mut meta_manager = PgMetaManager::new(conn_pool.clone()).init().await?;
         let tb_meta = meta_manager.get_tb_meta(&db_tb.0, &db_tb.1).await?;
         let query_builder = RdbQueryBuilder::new_for_pg(&tb_meta);
 
-        let cols = self.get_tb_cols(&db_tb).await?;
+        let cols = self.get_tb_cols_with_direction(&db_tb, Some(from)).await?;
         let cols_str = query_builder.build_extract_cols_str().unwrap();
         let sql = format!(
             r#"SELECT {} FROM "{}"."{}" ORDER BY "{}" ASC"#,
@@ -602,57 +601,10 @@
         Ok(dbs)
     }
 
-<<<<<<< HEAD
-    fn parse_ddl_with_cycle(
-        src_ddl_sqls: &Vec<String>,
-        transaction_table_full_name: String,
-    ) -> Result<(Vec<String>, Vec<String>, Vec<Vec<String>>), Error> {
-        let mut src_tbs = Vec::new();
-        let mut cols_list = Vec::new();
-        let transaction_db = transaction_table_full_name
-            .split('.')
-            .collect::<Vec<&str>>()
-            .get(0)
-            .unwrap()
-            .clone();
-
-        for sql in src_ddl_sqls {
-            let new_sql = sql
-                .to_lowercase()
-                .replace("create table if not exists", "create table");
-            if new_sql.to_lowercase().contains("create table") {
-                let (tb, cols) = Self::parse_create_table(&new_sql).unwrap();
-                if tb.starts_with(format!("{}.", transaction_db).as_str()) {
-                    continue;
-                }
-                src_tbs.push(tb);
-                cols_list.push(cols);
-            }
-        }
-        let dst_tbs = src_tbs.clone();
-
-        Ok((src_tbs, dst_tbs, cols_list))
-    }
-
-    fn parse_create_table(sql: &str) -> Result<(String, Vec<String>), Error> {
-        // since both (sqlparser = "0.30.0", sql-parse = "0.11.0") have bugs in parsing create table sql,
-        // we take a simple workaround to get table name and column names.
-
-        // CREATE TABLE bitbin_table (pk SERIAL, bvunlimited1 BIT VARYING, p GEOMETRY(POINT,3187), PRIMARY KEY(pk));
-        let mut tokens = Vec::new();
-        let mut token = String::new();
-        let mut brakets = 0;
-
-        for b in sql.as_bytes() {
-            let c = char::from(*b);
-            if c == ' ' || c == '(' || c == ')' || c == ',' {
-                if !token.is_empty() {
-                    tokens.push(token.clone());
-                    token.clear();
-=======
     /// get compare tbs
     pub async fn get_compare_db_tbs(&self) -> Result<Vec<(String, String)>, Error> {
         let mut db_tbs = vec![];
+
         let (src_db_type, src_url, _, _) = Self::parse_conn_info(&self.base);
 
         if src_db_type == DbType::Mysql {
@@ -661,35 +613,68 @@
                 let tbs = ExtractorUtil::list_tbs(&src_url, db, &src_db_type).await?;
                 for tb in tbs.iter() {
                     db_tbs.push((db.to_string(), tb.to_string()));
->>>>>>> abc133b9
                 }
             }
         } else {
-            for sql in self.base.src_ddl_sqls.iter() {
-                if !sql.to_lowercase().contains("table") {
-                    continue;
-                }
-                let ddl = DdlParser::parse(sql).unwrap();
-                if ddl.0 == DdlType::CreateTable {
-                    let db = if let Some(db) = ddl.1 {
-                        db
-                    } else {
-                        PUBLIC.to_string()
-                    };
-                    let tb = ddl.2.unwrap();
-                    db_tbs.push((db, tb));
-                }
-            }
-        }
+            db_tbs = self.get_compare_db_tbs_from_sqls()?
+        }
+
         Ok(db_tbs)
     }
 
+    pub fn get_compare_db_tbs_from_sqls(&self) -> Result<Vec<(String, String)>, Error> {
+        let mut db_tbs = vec![];
+
+        for sql in self.base.src_ddl_sqls.iter() {
+            if !sql.to_lowercase().contains("table") {
+                continue;
+            }
+            let ddl = DdlParser::parse(sql).unwrap();
+            if ddl.0 == DdlType::CreateTable {
+                let db = if let Some(db) = ddl.1 {
+                    db
+                } else {
+                    PUBLIC.to_string()
+                };
+                let tb = ddl.2.unwrap();
+                db_tbs.push((db, tb));
+            }
+        }
+
+        Ok(db_tbs)
+    }
+
     async fn get_tb_cols(&self, db_tb: &(String, String)) -> Result<Vec<String>, Error> {
-        let cols = if let Some(conn_pool) = &self.src_conn_pool_mysql {
+        self.get_tb_cols_with_direction(db_tb, None).await
+    }
+
+    async fn get_tb_cols_with_direction(
+        &self,
+        db_tb: &(String, String),
+        from: Option<&str>,
+    ) -> Result<Vec<String>, Error> {
+        let f = match from {
+            Some(s) => s,
+            None => self::SRC,
+        };
+
+        let conn_pool_mysql = if f == SRC {
+            &self.src_conn_pool_mysql
+        } else {
+            &self.dst_conn_pool_mysql
+        };
+
+        let conn_pool_pg = if f == SRC {
+            &self.src_conn_pool_pg
+        } else {
+            &self.dst_conn_pool_pg
+        };
+
+        let cols = if let Some(conn_pool) = conn_pool_mysql {
             let mut meta_manager = MysqlMetaManager::new(conn_pool.clone()).init().await?;
             let tb_meta = meta_manager.get_tb_meta(&db_tb.0, &db_tb.1).await?;
             tb_meta.basic.cols.clone()
-        } else if let Some(conn_pool) = &self.src_conn_pool_pg {
+        } else if let Some(conn_pool) = conn_pool_pg {
             let mut meta_manager = PgMetaManager::new(conn_pool.clone()).init().await?;
             let tb_meta = meta_manager.get_tb_meta(&db_tb.0, &db_tb.1).await?;
             tb_meta.basic.cols.clone()
