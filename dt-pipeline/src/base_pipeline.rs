use std::{
    sync::{
        atomic::{AtomicBool, Ordering},
        Arc, Mutex,
    },
    time::Instant,
};

use async_trait::async_trait;
use concurrent_queue::ConcurrentQueue;
use dt_common::{
    config::{config_enums::DbType, sinker_config::SinkerBasicConfig},
    error::Error,
    log_info, log_monitor, log_position,
    monitor::{counter::Counter, statistic_counter::StatisticCounter},
    utils::time_util::TimeUtil,
};
use dt_connector::Sinker;
use dt_meta::{
    ddl_data::DdlData,
    dt_data::{DtData, DtItem},
    position::Position,
    row_data::RowData,
    syncer::Syncer,
};
use dt_parallelizer::Parallelizer;

use crate::{udf::wasm::wasm_udf_loader::WasmUdfLoader, Pipeline};

pub struct BasePipeline {
    pub buffer: Arc<ConcurrentQueue<DtItem>>,
    pub parallelizer: Box<dyn Parallelizer + Send>,
    pub sinker_basic_config: SinkerBasicConfig,
    pub sinkers: Vec<Arc<async_mutex::Mutex<Box<dyn Sinker + Send>>>>,
    pub shut_down: Arc<AtomicBool>,
    pub checkpoint_interval_secs: u64,
    pub batch_sink_interval_secs: u64,
    pub syncer: Arc<Mutex<Syncer>>,

    pub udf_loader: Option<WasmUdfLoader>,
}

#[async_trait]
impl Pipeline for BasePipeline {
    async fn stop(&mut self) -> Result<(), Error> {
        for sinker in self.sinkers.iter_mut() {
            sinker.lock().await.close().await.unwrap();
        }
        Ok(())
    }

    async fn start(&mut self) -> Result<(), Error> {
        log_info!(
            "{} starts, parallel_size: {}, checkpoint_interval_secs: {}",
            self.parallelizer.get_name(),
            self.sinkers.len(),
            self.checkpoint_interval_secs
        );

        let mut last_sink_time = Instant::now();
        let mut last_checkpoint_time = Instant::now();
        let mut count_counter = Counter::new();
        let mut tps_counter = StatisticCounter::new(self.checkpoint_interval_secs);
        let mut last_received_position = Option::None;
        let mut last_commit_position = Option::None;

        while !self.shut_down.load(Ordering::Acquire) || !self.buffer.is_empty() {
            // some sinkers (foxlake) need to accumulate data to a big batch and sink
            let data = if last_sink_time.elapsed().as_secs() < self.batch_sink_interval_secs
                && !self.buffer.is_full()
            {
                Vec::new()
            } else {
                last_sink_time = Instant::now();
                self.parallelizer.drain(self.buffer.as_ref()).await.unwrap()
            };

            // process all row_datas in buffer at a time
            let mut sink_count = 0;

            if !data.is_empty() {
                let (count, last_received, last_commit);
                let sink_raw = match self.sinker_basic_config.db_type {
                    DbType::Redis | DbType::Kafka => true,
                    _ => false,
                };
                if sink_raw {
                    (count, last_received, last_commit) = self.sink_raw(data).await.unwrap();
                } else if data[0].is_ddl() {
                    (count, last_received, last_commit) = self.sink_ddl(data).await.unwrap();
                } else {
                    (count, last_received, last_commit) = self.sink_dml(data).await.unwrap();
                }

                sink_count = count;
                last_received_position = last_received;
                if last_commit.is_some() {
                    last_commit_position = last_commit;
                }
            }

            last_checkpoint_time = self.record_checkpoint(
                last_checkpoint_time,
                &last_received_position,
                &last_commit_position,
                &mut tps_counter,
                &mut count_counter,
                sink_count as u64,
            );

            // sleep 1 millis for data preparing
            TimeUtil::sleep_millis(1).await;
        }

        Ok(())
    }
}

impl BasePipeline {
    async fn sink_raw(
        &mut self,
        all_data: Vec<DtItem>,
    ) -> Result<(usize, Option<Position>, Option<Position>), Error> {
        let (data, last_received_position, last_commit_position) = Self::fetch_raw(all_data);
        let count = data.len();
        if count > 0 {
            self.parallelizer
                .sink_raw(data, &self.sinkers)
                .await
                .unwrap()
        }
        Ok((count, last_received_position, last_commit_position))
    }

    async fn sink_dml(
        &mut self,
<<<<<<< HEAD
        all_data: Vec<DtData>,
    ) -> Result<(usize, Option<String>, Option<String>), Error> {
        let (data, last_received_position, last_commit_position) = self.fetch_dml(all_data);
=======
        all_data: Vec<DtItem>,
    ) -> Result<(usize, Option<Position>, Option<Position>), Error> {
        let (data, last_received_position, last_commit_position) = Self::fetch_dml(all_data);
>>>>>>> 5617cd49
        let count = data.len();
        if count > 0 {
            self.parallelizer
                .sink_dml(data, &self.sinkers)
                .await
                .unwrap()
        }
        Ok((count, last_received_position, last_commit_position))
    }

    async fn sink_ddl(
        &mut self,
        all_data: Vec<DtItem>,
    ) -> Result<(usize, Option<Position>, Option<Position>), Error> {
        let (data, last_received_position, last_commit_position) = Self::fetch_ddl(all_data);
        let count = data.len();
        if count > 0 {
            self.parallelizer
                .sink_ddl(data.clone(), &self.sinkers)
                .await
                .unwrap();
            // only part of sinkers will execute sink_ddl, but all sinkers should refresh metadata
            for sinker in self.sinkers.iter_mut() {
                sinker
                    .lock()
                    .await
                    .refresh_meta(data.clone())
                    .await
                    .unwrap();
            }
        }
        Ok((count, last_received_position, last_commit_position))
    }

    fn fetch_raw(mut data: Vec<DtItem>) -> (Vec<DtData>, Option<Position>, Option<Position>) {
        let mut raw_data = Vec::new();
        let mut last_received_position = Option::None;
        let mut last_commit_position = Option::None;
        for i in data.drain(..) {
            match &i.dt_data {
                DtData::Commit { .. } => {
                    last_commit_position = Some(i.position);
                    last_received_position = last_commit_position.clone();
                    continue;
                }

                DtData::Redis { entry } => {
                    last_received_position = Some(i.position);
                    last_commit_position = last_received_position.clone();
                    if !entry.is_raw() && entry.cmd.get_name().eq_ignore_ascii_case("ping") {
                        continue;
                    }
                    raw_data.push(i.dt_data);
                }

                _ => {
                    last_received_position = Some(i.position);
                    raw_data.push(i.dt_data);
                }
            }
        }

        (raw_data, last_received_position, last_commit_position)
    }

<<<<<<< HEAD
    fn fetch_dml(
        &mut self,
        mut data: Vec<DtData>,
    ) -> (Vec<RowData>, Option<String>, Option<String>) {
=======
    fn fetch_dml(mut data: Vec<DtItem>) -> (Vec<RowData>, Option<Position>, Option<Position>) {
>>>>>>> 5617cd49
        let mut dml_data = Vec::new();
        let mut last_received_position = Option::None;
        let mut last_commit_position = Option::None;
        for i in data.drain(..) {
            match i.dt_data {
                DtData::Commit { .. } => {
                    last_commit_position = Some(i.position);
                    last_received_position = last_commit_position.clone();
                    continue;
                }

<<<<<<< HEAD
                DtData::Dml { mut row_data } => {
                    last_received_position = Some(row_data.position.clone());
                    if let Some(udf_loader) = &mut self.udf_loader {
                        row_data = udf_loader.work_with_data(row_data).unwrap();
                    }
=======
                DtData::Dml { row_data } => {
                    last_received_position = Some(i.position);
>>>>>>> 5617cd49
                    dml_data.push(row_data);
                }

                _ => {}
            }
        }

        (dml_data, last_received_position, last_commit_position)
    }

    fn fetch_ddl(mut data: Vec<DtItem>) -> (Vec<DdlData>, Option<Position>, Option<Position>) {
        // TODO, change result name
        let mut result = Vec::new();
        let mut last_received_position = Option::None;
        let mut last_commit_position = Option::None;
        for i in data.drain(..) {
            match i.dt_data {
                DtData::Commit { .. } => {
                    last_commit_position = Some(i.position);
                    last_received_position = last_commit_position.clone();
                    continue;
                }

                DtData::Ddl { ddl_data } => {
                    last_received_position = Some(i.position);
                    result.push(ddl_data);
                }

                _ => {}
            }
        }

        (result, last_received_position, last_commit_position)
    }

    #[inline(always)]
    fn record_checkpoint(
        &self,
        last_checkpoint_time: Instant,
        last_received_position: &Option<Position>,
        last_commit_position: &Option<Position>,
        tps_counter: &mut StatisticCounter,
        count_counter: &mut Counter,
        count: u64,
    ) -> Instant {
        tps_counter.add(count);
        count_counter.add(count);

        if last_checkpoint_time.elapsed().as_secs() < self.checkpoint_interval_secs {
            return last_checkpoint_time;
        }

        if let Some(position) = last_received_position {
            log_position!("current_position | {}", position.to_string());
        }

        if let Some(position) = last_commit_position {
            log_position!("checkpoint_position | {}", position.to_string());
            self.syncer.lock().unwrap().checkpoint_position = position.clone();
        }

        log_monitor!("avg tps: {}", tps_counter.avg(),);
        log_monitor!("sinked count: {}", count_counter.value);

        Instant::now()
    }
}<|MERGE_RESOLUTION|>--- conflicted
+++ resolved
@@ -134,15 +134,9 @@
 
     async fn sink_dml(
         &mut self,
-<<<<<<< HEAD
-        all_data: Vec<DtData>,
-    ) -> Result<(usize, Option<String>, Option<String>), Error> {
-        let (data, last_received_position, last_commit_position) = self.fetch_dml(all_data);
-=======
         all_data: Vec<DtItem>,
     ) -> Result<(usize, Option<Position>, Option<Position>), Error> {
-        let (data, last_received_position, last_commit_position) = Self::fetch_dml(all_data);
->>>>>>> 5617cd49
+        let (data, last_received_position, last_commit_position) = self.fetch_dml(all_data);
         let count = data.len();
         if count > 0 {
             self.parallelizer
@@ -208,14 +202,10 @@
         (raw_data, last_received_position, last_commit_position)
     }
 
-<<<<<<< HEAD
     fn fetch_dml(
         &mut self,
-        mut data: Vec<DtData>,
-    ) -> (Vec<RowData>, Option<String>, Option<String>) {
-=======
-    fn fetch_dml(mut data: Vec<DtItem>) -> (Vec<RowData>, Option<Position>, Option<Position>) {
->>>>>>> 5617cd49
+        mut data: Vec<DtItem>,
+    ) -> (Vec<RowData>, Option<Position>, Option<Position>) {
         let mut dml_data = Vec::new();
         let mut last_received_position = Option::None;
         let mut last_commit_position = Option::None;
@@ -227,16 +217,11 @@
                     continue;
                 }
 
-<<<<<<< HEAD
                 DtData::Dml { mut row_data } => {
-                    last_received_position = Some(row_data.position.clone());
+                    last_received_position = Some(i.position);
                     if let Some(udf_loader) = &mut self.udf_loader {
                         row_data = udf_loader.work_with_data(row_data).unwrap();
                     }
-=======
-                DtData::Dml { row_data } => {
-                    last_received_position = Some(i.position);
->>>>>>> 5617cd49
                     dml_data.push(row_data);
                 }
 
